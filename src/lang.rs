--- conflicted
+++ resolved
@@ -108,16 +108,7 @@
 
     /// Returns an iterator over all `Language` variants except `Unknown`.
     pub fn all() -> impl Iterator<Item = Language> {
-<<<<<<< HEAD
-        [
-            Java,
-            Python,
-            Rust,
-            Haskell,
-        ].iter().copied()
-=======
-        [Java, Python, Rust].iter().copied()
->>>>>>> 487a5b66
+        [Haskell, Java, Python, Rust].iter().copied()
     }
 }
 
