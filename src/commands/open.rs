<<<<<<< HEAD
=======
use crate::config::Config;
use crate::problem::Problem;
>>>>>>> d9f489f6
use crate::StdErr;
use crate::CFG as cfg;
use clap::ArgMatches;
use colored::Colorize;
use std::env;

pub async fn open(cmd: &ArgMatches<'_>) -> Result<(), StdErr> {
    let id = match cmd.value_of("PROBLEM ID") {
        Some(s) => s.to_string(),
        None => {
            let cwd = match env::current_dir() {
                Ok(d) => d,
                Err(_) => return Err("failed to get current directory".into()),
            };

            let dir_name = match cwd.file_name() {
                Some(n) => n,
                None => return Err("failed to get name of current directory".into()),
            };

            dir_name
                .to_str()
                .expect("directory name contained invalid unicode")
                .to_string()
        }
    };

    if !Problem::id_is_legal(&id) {
        return Err(format!("\"{}\" is not a valid problem id", &id).into());
    }

    let kattisrc = cfg.kattisrc()?;
    let host_name = kattisrc.get_host_name()?;
    let url = format!("https://{}/problems/{}", host_name, &id);

    if webbrowser::open(&url).is_err() {
        return Err(format!("failed to open {} in your browser", &url).into());
    }

    println!(
        "{} {} in your browser",
        "opened".bright_green(),
        &url.underline()
    );

    Ok(())
}<|MERGE_RESOLUTION|>--- conflicted
+++ resolved
@@ -1,8 +1,4 @@
-<<<<<<< HEAD
-=======
-use crate::config::Config;
 use crate::problem::Problem;
->>>>>>> d9f489f6
 use crate::StdErr;
 use crate::CFG as cfg;
 use clap::ArgMatches;
